{
  "name": "raylib-cpp",
<<<<<<< HEAD
  "version": "4.6.0",
=======
  "version": "4.5.1",
>>>>>>> 3f2b4282
  "description": "raylib-cpp: C++ Object-Oriented Wrapper for raylib",
  "main": "index.js",
  "private": true,
  "directories": {
    "doc": "docs",
    "example": "examples",
    "test": "tests"
  },
  "scripts": {
    "prebuild": "cmake -S . -B build",
    "build": "cmake --build build",
    "test": "build/tests/raylib_cpp_test",
    "pretest": "npm run build",
    "deploy": "gh-pages -d docs",
    "predeploy": "npm run docs",
    "docs": "doxygen projects/Doxygen/Doxyfile",
    "predocs": "git submodule update --init"
  },
  "repository": {
    "type": "git",
    "url": "git+https://github.com/RobLoach/raylib-cpp.git"
  },
  "author": "Rob Loach (https://robloach.net)",
  "license": "Zlib",
  "bugs": {
    "url": "https://github.com/RobLoach/raylib-cpp/issues"
  },
  "homepage": "https://github.com/RobLoach/raylib-cpp#readme",
  "devDependencies": {
    "gh-pages": "^4.0.0"
  }
}<|MERGE_RESOLUTION|>--- conflicted
+++ resolved
@@ -1,10 +1,6 @@
 {
-  "name": "raylib-cpp",
-<<<<<<< HEAD
+  "name": "raylib-cpp
   "version": "4.6.0",
-=======
-  "version": "4.5.1",
->>>>>>> 3f2b4282
   "description": "raylib-cpp: C++ Object-Oriented Wrapper for raylib",
   "main": "index.js",
   "private": true,
