--- conflicted
+++ resolved
@@ -13,41 +13,23 @@
     int screenWidth = 800;
     int screenHeight = 450;
 
-<<<<<<< HEAD
-	raylib::Window window(screenWidth, screenHeight, "raylib-cpp - basic window");
-	raylib::Texture logo("raylib_logo.png");
-=======
     raylib::Window window(screenWidth, screenHeight, "raylib-cpp - basic window");
     raylib::Texture logo("raylib_logo.png");
->>>>>>> d29b15cd
 
     SetTargetFPS(60);
 
-<<<<<<< HEAD
-	while (!window.ShouldClose())
-	{
-		BeginDrawing();
-=======
     while (!window.ShouldClose())
     {
         BeginDrawing();
->>>>>>> d29b15cd
 
         ClearBackground(RAYWHITE);
 
         DrawText("Congrats! You created your first window!", 190, 200, 20, LIGHTGRAY);
 
-<<<<<<< HEAD
-		// Object methods.
-		logo.Draw(
-            screenWidth / 2 - logo.GetWidth() / 2,
-			screenHeight / 2 - logo.GetHeight() / 2);
-=======
         // Object methods.
         logo.Draw(
             screenWidth / 2 - logo.GetWidth() / 2,
             screenHeight / 2 - logo.GetHeight() / 2);
->>>>>>> d29b15cd
 
         EndDrawing();
     }
