#ifndef RAYLIB_CPP_INCLUDE_TEXTURE_HPP_
#define RAYLIB_CPP_INCLUDE_TEXTURE_HPP_

#include <string>

#include "./raylib.hpp"
#include "./raylib-cpp-utils.hpp"
#include "./Vector2.hpp"
#include "./Material.hpp"

namespace raylib {
/**
 * Texture type
 */
class Texture : public ::Texture {
 public:
    Texture(const ::Texture& texture) {
        set(texture);
    }

    Texture(const ::Image& image) {
        LoadFromImage(image);
    }

    /**
     * Load cubemap from image, multiple image cubemap layouts supported.
     *
     * @see LoadTextureCubemap()
     */
    Texture(const ::Image& image, int layout) {
        LoadCubemap(image, layout);
    }

    /**
     * Load texture from file into GPU memory (VRAM)
     */
    Texture(const std::string& fileName) {
        Load(fileName);
    }

    ~Texture() {
        Unload();
    }

    GETTERSETTER(unsigned int, Id, id)
    GETTERSETTER(int, Width, width)
    GETTERSETTER(int, Height, height)
    GETTERSETTER(int, Mipmaps, mipmaps)
    GETTERSETTER(int, Format, format)

    Texture& operator=(const ::Texture& texture) {
        set(texture);
        return *this;
    }

    /**
     * Retrieve the width and height of the texture.
     */
    inline ::Vector2 GetSize() {
        return {static_cast<float>(width), static_cast<float>(height)};
    }

    /**
     * Load texture from image data
     */
    void LoadFromImage(const ::Image& image) {
        set(::LoadTextureFromImage(image));
    }

    /**
     * Load cubemap from image, multiple image cubemap layouts supported
     */
    void LoadCubemap(const ::Image& image, int layoutType) {
        set(::LoadTextureCubemap(image, layoutType));
    }

    /**
     * Load texture from file into GPU memory (VRAM)
     */
    void Load(const std::string& fileName) {
        set(::LoadTexture(fileName.c_str()));
    }

    /**
     * Unload texture from GPU memory (VRAM)
     */
    inline void Unload() {
        ::UnloadTexture(*this);
    }

    /**
     * Update GPU texture with new data
     */
    inline Texture& Update(const void *pixels) {
        ::UpdateTexture(*this, pixels);
        return *this;
    }

    /**
     * Update GPU texture rectangle with new data
     */
    inline Texture& UpdateRec(::Rectangle rec, const void *pixels) {
        UpdateTextureRec(*this, rec, pixels);
        return *this;
    }

    /**
     * Get pixel data from GPU texture and return an Image
     */
    inline ::Image GetData() const {
        return ::GetTextureData(*this);
    }

    /**
     * Get pixel data from GPU texture and return an Image
     */
    inline operator raylib::Image() {
        return GetData();
    }

    /**
     * Generate GPU mipmaps for a texture
     */
    inline Texture& GenMipmaps() {
        ::GenTextureMipmaps(this);
        return *this;
    }

    /**
     * Set texture scaling filter mode
     */
    inline Texture& SetFilter(int filterMode) {
        ::SetTextureFilter(*this, filterMode);
        return *this;
    }

    /**
     * Set texture wrapping mode
     */
    inline Texture& SetWrap(int wrapMode) {
        ::SetTextureWrap(*this, wrapMode);
        return *this;
    }

    /**
     * Draws the texture at the top left corner of the screen.
     */
    inline Texture& Draw() {
        return Draw(0, 0);
    }

    /**
     * Draw a Texture2D
     */
    inline Texture& Draw(int posX, int posY, ::Color tint = {255, 255, 255, 255}) {
        ::DrawTexture(*this, posX, posY, tint);
        return *this;
    }

    inline Texture& Draw(::Vector2 position, ::Color tint = {255, 255, 255, 255}) {
        ::DrawTextureV(*this, position, tint);
        return *this;
    }

    inline Texture& Draw(::Vector2 position, float rotation, float scale = 1.0f,
            ::Color tint = {255, 255, 255, 255}) {
        ::DrawTextureEx(*this, position, rotation, scale, tint);
        return *this;
    }

    inline Texture& Draw(::Rectangle sourceRec, ::Vector2 position = {0, 0},
            ::Color tint = {255, 255, 255, 255}) {
        ::DrawTextureRec(*this, sourceRec, position, tint);
        return *this;
    }

    inline Texture& Draw(::Vector2 tiling, ::Vector2 offset, ::Rectangle quad,
            ::Color tint = {255, 255, 255, 255}) {
        ::DrawTextureQuad(*this, tiling, offset, quad, tint);
        return *this;
    }

    inline Texture& Draw(::Rectangle sourceRec, ::Rectangle destRec, ::Vector2 origin = {0, 0},
            float rotation = 0, ::Color tint = {255, 255, 255, 255}) {
        ::DrawTexturePro(*this, sourceRec, destRec, origin, rotation, tint);
        return *this;
    }

    inline Texture& Draw(::NPatchInfo nPatchInfo, ::Rectangle destRec, ::Vector2 origin = {0, 0},
            float rotation = 0, ::Color tint = {255, 255, 255, 255}) {
        ::DrawTextureNPatch(*this, nPatchInfo, destRec, origin, rotation, tint);
        return *this;
    }

    inline Texture& Draw(::Vector3 position, float width, float height, float length,
            ::Color color = {255, 255, 255, 255}) {
        ::DrawCubeTexture(*this, position, width, height, length, color);
        return *this;
    }

    inline Texture& DrawTiled(::Rectangle sourceRec, ::Rectangle destRec, ::Vector2 origin = {0, 0},
            float rotation = 0, float scale = 1, Color tint = {255, 255, 255, 255}) {
        ::DrawTextureTiled(*this, sourceRec, destRec, origin, rotation, scale, tint);
        return *this;
    }

    /**
     * Set texture for a material map type (MAP_DIFFUSE, MAP_SPECULAR...)
     */
    inline Texture& SetMaterial(::Material *material, int mapType) {
        ::SetMaterialTexture(material, mapType, *this);
        return *this;
    }

    /**
     * Get pixel data size in bytes for certain format
     */
    static int GetPixelDataSize(int width, int height, int format) {
        return ::GetPixelDataSize(width, height, format);
    }

<<<<<<< HEAD
 protected:
=======
    /**
     * Define default texture used to draw shapes
     */
    inline Texture& SetShapes(::Rectangle source) {
        ::SetShapesTexture(*this, source);
        return *this;
    }

 private:
>>>>>>> 9e7a1bb3
    inline void set(const ::Texture& texture) {
        id = texture.id;
        width = texture.width;
        height = texture.height;
        mipmaps = texture.mipmaps;
        format = texture.format;
    }
};

// Create the Texture aliases.
typedef Texture Texture2D;
typedef Texture TextureCubemap;

}  // namespace raylib

#endif  // RAYLIB_CPP_INCLUDE_TEXTURE_HPP_<|MERGE_RESOLUTION|>--- conflicted
+++ resolved
@@ -219,19 +219,7 @@
         return ::GetPixelDataSize(width, height, format);
     }
 
-<<<<<<< HEAD
- protected:
-=======
-    /**
-     * Define default texture used to draw shapes
-     */
-    inline Texture& SetShapes(::Rectangle source) {
-        ::SetShapesTexture(*this, source);
-        return *this;
-    }
-
  private:
->>>>>>> 9e7a1bb3
     inline void set(const ::Texture& texture) {
         id = texture.id;
         width = texture.width;
