--- conflicted
+++ resolved
@@ -135,11 +135,7 @@
      * Check collision between circle and rectangle
      */
     inline bool CheckCollision(::Vector2 center, float radius) {
-<<<<<<< HEAD
-        return CheckCollisionCircleRec(center, radius, *this);
-=======
         return ::CheckCollisionCircleRec(center, radius, *this);
->>>>>>> 5a65cf67
     }
 
  protected:
