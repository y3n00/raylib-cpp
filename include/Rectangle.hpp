#ifndef RAYLIB_CPP_INCLUDE_RECTANGLE_HPP_
#define RAYLIB_CPP_INCLUDE_RECTANGLE_HPP_

#include "./raylib.hpp"
#include "./raylib-cpp-utils.hpp"
#include "./Vector2.hpp"

namespace raylib {
/**
 * Rectangle type
 */
class Rectangle : public ::Rectangle {
 public:
    Rectangle(const ::Rectangle& rect) : ::Rectangle{rect.x, rect.y, rect.width, rect.height} {}

    Rectangle(float x, float y, float width, float height) : ::Rectangle{x, y, width, height} {}
    Rectangle(float x, float y, float width) : ::Rectangle{x, y, width, 0} {}
    Rectangle(float x, float y) : ::Rectangle{x, y, 0, 0} {}
    Rectangle(float x) : ::Rectangle{x, 0, 0, 0} {}
    Rectangle() : ::Rectangle{0, 0, 0, 0} {}

    Rectangle(::Vector2 position, ::Vector2 size)
            : ::Rectangle{position.x, position.y, size.x, size.y} {}
    Rectangle(::Vector2 size) : ::Rectangle{0, 0, size.x, size.y} {}
    Rectangle(::Vector4 rect) : ::Rectangle{rect.x, rect.y, rect.z, rect.w} {}

    GETTERSETTER(float, X, x)
    GETTERSETTER(float, Y, y)
    GETTERSETTER(float, Width, width)
    GETTERSETTER(float, Height, height)

    Rectangle& operator=(const ::Rectangle& rect) {
        set(rect);
        return *this;
    }

    ::Vector4 ToVector4() {
        return {x, y, width, height};
    }

    operator ::Vector4() const {
        return {x, y, width, height};
    }

    /**
     * Draw a color-filled rectangle
     */
    void Draw(::Color color) const {
        ::DrawRectangleRec(*this, color);
    }

    void Draw(::Vector2 origin, float rotation, ::Color color) const {
        ::DrawRectanglePro(*this, origin, rotation, color);
    }

    void DrawGradientV(::Color color1, ::Color color2) const {
        ::DrawRectangleGradientV(static_cast<int>(x), static_cast<int>(y), static_cast<int>(width),
            static_cast<int>(height), color1, color2);
    }

    void DrawGradientH(::Color color1, ::Color color2) const {
        ::DrawRectangleGradientH(static_cast<int>(x), static_cast<int>(y), static_cast<int>(width),
            static_cast<int>(height), color1, color2);
    }

    void DrawGradient(::Color col1, ::Color col2, ::Color col3, ::Color col4) const {
        ::DrawRectangleGradientEx(*this, col1, col2, col3, col4);
    }

    void DrawLines(::Color color) const {
        ::DrawRectangleLines(static_cast<int>(x), static_cast<int>(y), static_cast<int>(width),
            static_cast<int>(height), color);
    }

    void DrawLines(::Color color, float lineThick) const {
        ::DrawRectangleLinesEx(*this, lineThick, color);
    }

    void DrawRounded(float roundness, int segments, ::Color color) const {
        ::DrawRectangleRounded(*this, roundness, segments, color);
    }

    void DrawRoundedLines(float roundness, int segments, ::Color color) const {
<<<<<<< HEAD
        ::DrawRectangleRoundedLines(*this, roundness, segments, color);
=======
        #if RAYLIB_VERSION_MAJOR == 5 && RAYLIB_VERSION_MINOR == 0
            ::DrawRectangleRoundedLines(*this, roundness, segments, 1.0f, color);
        #else
            ::DrawRectangleRoundedLines(*this, roundness, segments, color);
        #endif
>>>>>>> dd3b8e34
    }

    void DrawRoundedLines(float roundness, int segments,
            float lineThick, ::Color color) const {
<<<<<<< HEAD
        ::DrawRectangleRoundedLinesEx(*this, roundness, segments, lineThick, color);
=======
        #if RAYLIB_VERSION_MAJOR == 5 && RAYLIB_VERSION_MINOR == 0
            ::DrawRectangleRoundedLines(*this, roundness, segments, lineThick, color);
        #else
            DrawRectangleRoundedLinesEx(*this, roundness, segments, lineThick, color);
        #endif
>>>>>>> dd3b8e34
    }

    /**
     * Check collision between two rectangles
     */
    bool CheckCollision(::Rectangle rec2) const {
        return ::CheckCollisionRecs(*this, rec2);
    }

    /**
     * Get collision rectangle for two rectangles collision
     */
    ::Rectangle GetCollision(::Rectangle rec2) const {
        return ::GetCollisionRec(*this, rec2);
    }

    /**
     * Check if point is inside rectangle
     */
    bool CheckCollision(::Vector2 point) const {
        return ::CheckCollisionPointRec(point, *this);
    }

    /**
     * Check collision between circle and rectangle
     */
    bool CheckCollision(::Vector2 center, float radius) const {
        return ::CheckCollisionCircleRec(center, radius, *this);
    }

    Vector2 GetSize() const {
        return {width, height};
    }

    Rectangle& SetSize(float newWidth, float newHeight) {
        width = newWidth;
        height = newHeight;
        return *this;
    }

    Rectangle& SetSize(const ::Vector2& size) {
        return SetSize(size.x, size.y);
    }

    Rectangle& SetShapesTexture(const ::Texture2D& texture) {
        ::SetShapesTexture(texture, *this);
        return *this;
    }

    Vector2 GetPosition() const {
        return {x, y};
    }

    Rectangle& SetPosition(float newX, float newY) {
        x = newX;
        y = newY;
        return *this;
    }

    Rectangle& SetPosition(const ::Vector2& position) {
        return SetPosition(position.x, position.y);
    }

 protected:
    void set(const ::Rectangle& rect) {
        x = rect.x;
        y = rect.y;
        width = rect.width;
        height = rect.height;
    }
};
}  // namespace raylib

using RRectangle = raylib::Rectangle;

#endif  // RAYLIB_CPP_INCLUDE_RECTANGLE_HPP_<|MERGE_RESOLUTION|>--- conflicted
+++ resolved
@@ -81,28 +81,20 @@
     }
 
     void DrawRoundedLines(float roundness, int segments, ::Color color) const {
-<<<<<<< HEAD
-        ::DrawRectangleRoundedLines(*this, roundness, segments, color);
-=======
         #if RAYLIB_VERSION_MAJOR == 5 && RAYLIB_VERSION_MINOR == 0
             ::DrawRectangleRoundedLines(*this, roundness, segments, 1.0f, color);
         #else
             ::DrawRectangleRoundedLines(*this, roundness, segments, color);
         #endif
->>>>>>> dd3b8e34
     }
 
     void DrawRoundedLines(float roundness, int segments,
             float lineThick, ::Color color) const {
-<<<<<<< HEAD
-        ::DrawRectangleRoundedLinesEx(*this, roundness, segments, lineThick, color);
-=======
         #if RAYLIB_VERSION_MAJOR == 5 && RAYLIB_VERSION_MINOR == 0
             ::DrawRectangleRoundedLines(*this, roundness, segments, lineThick, color);
         #else
             DrawRectangleRoundedLinesEx(*this, roundness, segments, lineThick, color);
         #endif
->>>>>>> dd3b8e34
     }
 
     /**
