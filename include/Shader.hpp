#ifndef RAYLIB_CPP_INCLUDE_SHADER_HPP_
#define RAYLIB_CPP_INCLUDE_SHADER_HPP_

#include <string>

#include "./raylib.hpp"
#include "./raylib-cpp-utils.hpp"
#include "Texture.hpp"

namespace raylib {
/**
 * Shader type (generic)
 */
class Shader : public ::Shader {
 public:
    Shader(const ::Shader& shader) {
        set(shader);
    }

    Shader(unsigned int Id, int* Locs) {
        id = Id;
        locs = Locs;
    }

    Shader(const std::string& vsFileName, const std::string& fsFileName) {
        set(::LoadShader(vsFileName.c_str(), fsFileName.c_str()));
    }

    /**
     * Load shader from files and bind default locations.
     */
    static ::Shader Load(const std::string& vsFileName, const std::string& fsFileName) {
        return ::LoadShader(vsFileName.c_str(), fsFileName.c_str());
    }

<<<<<<< HEAD
=======
    /**
     * Load shader from code strings and bind default locations.
     */
    static ::Shader LoadCode(const std::string& vsCode, const std::string& fsCode) {
        return ::LoadShaderCode(vsCode.c_str(), fsCode.c_str());
    }

>>>>>>> 9e7a1bb3
    GETTERSETTER(unsigned int, Id, id)
    GETTERSETTER(int*, Locs, locs)

    Shader& operator=(const ::Shader& shader) {
        set(shader);
        return *this;
    }

    ~Shader() {
        Unload();
    }

    void Unload() {
        ::UnloadShader(*this);
    }

    /**
     * Begin custom shader drawing.
     */
    inline Shader& BeginMode() {
        ::BeginShaderMode(*this);
        return *this;
    }

    /**
     * End custom shader drawing (use default shader).
     */
    inline Shader& EndMode() {
        ::EndShaderMode();
        return *this;
    }

    /**
     * Get shader uniform location
     *
     * @see GetShaderLocation()
     */
    inline int GetLocation(const std::string& uniformName) const {
        return ::GetShaderLocation(*this, uniformName.c_str());
    }

    /**
     * Get shader attribute location
     *
     * @see GetShaderLocationAttrib()
     */
    inline int GetLocationAttrib(const std::string& attribName) const {
        return ::GetShaderLocationAttrib(*this, attribName.c_str());
    }

    /**
     * Set shader uniform value
     *
     * @see SetShaderValue()
     */
    inline Shader& SetValue(int uniformLoc, const std::string& value, int uniformType) {
        ::SetShaderValue(*this, uniformLoc, value.c_str(), uniformType);
        return *this;
    }

    /**
     * Set shader uniform value vector
     *
     * @see SetShaderValueV()
     */
    inline Shader& SetValue(int uniformLoc, const std::string& value, int uniformType, int count) {
        ::SetShaderValueV(*this, uniformLoc, value.c_str(), uniformType, count);
        return *this;
    }

    /**
     * Set shader uniform value (matrix 4x4)
     *
     * @see SetShaderValueMatrix()
     */
    inline Shader& SetValue(int uniformLoc, const ::Matrix& mat) {
        ::SetShaderValueMatrix(*this, uniformLoc, mat);
        return *this;
    }

    /**
     * Set shader uniform value for texture
     *
     * @see SetShaderValueTexture()
     */
    inline Shader& SetValue(int uniformLoc, const ::Texture2D& texture) {
        ::SetShaderValueTexture(*this, uniformLoc, texture);
        return *this;
    }

<<<<<<< HEAD
 protected:
=======
    ::TextureCubemap GenTextureCubemap(const ::Texture2D& panorama, int size, int format) const {
        return ::GenTextureCubemap(*this, panorama, size, format);
    }

    ::TextureCubemap GenTextureIrradiance(const ::Texture2D& panorama, int size) const {
        return ::GenTextureIrradiance(*this, panorama, size);
    }

    ::TextureCubemap GenTexturePrefilter(const ::Texture2D& panorama, int size) const {
        return ::GenTexturePrefilter(*this, panorama, size);
    }

    ::Texture2D GenTextureBRDF(int size) const {
        return ::GenTextureBRDF(*this, size);
    }

 private:
>>>>>>> 9e7a1bb3
    inline void set(const ::Shader& shader) {
        id = shader.id;
        locs = shader.locs;
    }
};
}  // namespace raylib

#endif  // RAYLIB_CPP_INCLUDE_SHADER_HPP_<|MERGE_RESOLUTION|>--- conflicted
+++ resolved
@@ -33,16 +33,6 @@
         return ::LoadShader(vsFileName.c_str(), fsFileName.c_str());
     }
 
-<<<<<<< HEAD
-=======
-    /**
-     * Load shader from code strings and bind default locations.
-     */
-    static ::Shader LoadCode(const std::string& vsCode, const std::string& fsCode) {
-        return ::LoadShaderCode(vsCode.c_str(), fsCode.c_str());
-    }
-
->>>>>>> 9e7a1bb3
     GETTERSETTER(unsigned int, Id, id)
     GETTERSETTER(int*, Locs, locs)
 
@@ -133,27 +123,7 @@
         return *this;
     }
 
-<<<<<<< HEAD
- protected:
-=======
-    ::TextureCubemap GenTextureCubemap(const ::Texture2D& panorama, int size, int format) const {
-        return ::GenTextureCubemap(*this, panorama, size, format);
-    }
-
-    ::TextureCubemap GenTextureIrradiance(const ::Texture2D& panorama, int size) const {
-        return ::GenTextureIrradiance(*this, panorama, size);
-    }
-
-    ::TextureCubemap GenTexturePrefilter(const ::Texture2D& panorama, int size) const {
-        return ::GenTexturePrefilter(*this, panorama, size);
-    }
-
-    ::Texture2D GenTextureBRDF(int size) const {
-        return ::GenTextureBRDF(*this, size);
-    }
-
  private:
->>>>>>> 9e7a1bb3
     inline void set(const ::Shader& shader) {
         id = shader.id;
         locs = shader.locs;
