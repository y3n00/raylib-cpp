#ifndef RAYLIB_CPP_INCLUDE_RAYCOLLISION_HPP_
#define RAYLIB_CPP_INCLUDE_RAYCOLLISION_HPP_

#include "./raylib.hpp"
#include "./raylib-cpp-utils.hpp"

namespace raylib {
/**
 * Raycast hit information
 */
class RayCollision : public ::RayCollision {
 public:
    RayCollision(const ::RayCollision& ray) {
        set(ray);
    }

    RayCollision(bool hit, float distance,
        ::Vector3 point, ::Vector3 normal) : ::RayCollision{hit, distance, point, normal} {
        // Nothing.
    }

    /**
     * Get collision info between ray and bounding box
     */
    RayCollision(const ::Ray& ray, const ::BoundingBox& box) {
        set(::GetRayCollisionBox(ray, box));
    }

    /**
     * Get collision info between ray and mesh
     */
    RayCollision(const ::Ray& ray, const ::Mesh& mesh, const ::Matrix& transform) {
        set(::GetRayCollisionMesh(ray, mesh, transform));
    }

    /**
<<<<<<< HEAD
=======
     * Get collision info between ray and model
     */
    RayCollision(const ::Ray& ray, const ::Model& model) {
        set(::GetRayCollisionModel(ray, model));
    }

    /**
     * Get collision info between ray and quad
     */
    RayCollision(const ::Ray& ray, ::Vector3 p1, ::Vector3 p2, ::Vector3 p3, ::Vector3 p4) {
        set(::GetRayCollisionQuad(ray, p1, p2, p3, p4));
    }

    /**
     * Get collision info between ray and sphere
     */
    RayCollision(const ::Ray& ray, ::Vector3 center, float radius) {
        set(::GetRayCollisionSphere(ray, center, radius));
    }

    /**
>>>>>>> 5a63ca9a
     * Get collision info between ray and triangle
     */
    RayCollision(const ::Ray& ray, ::Vector3 p1, ::Vector3 p2, ::Vector3 p3) {
        set(::GetRayCollisionTriangle(ray, p1, p2, p3));
    }

    RayCollision& operator=(const ::RayCollision& ray) {
        set(ray);
        return *this;
    }

    GETTERSETTER(bool, Hit, hit)
    GETTERSETTER(float, Distance, distance)
    GETTERSETTER(::Vector3, Position, point)
    GETTERSETTER(::Vector3, Normal, normal)

 private:
    void set(const ::RayCollision& ray) {
        hit = ray.hit;
        distance = ray.distance;
        point = ray.point;
        normal = ray.normal;
    }
};
}  // namespace raylib

#endif  // RAYLIB_CPP_INCLUDE_RAYCOLLISION_HPP_<|MERGE_RESOLUTION|>--- conflicted
+++ resolved
@@ -34,8 +34,6 @@
     }
 
     /**
-<<<<<<< HEAD
-=======
      * Get collision info between ray and model
      */
     RayCollision(const ::Ray& ray, const ::Model& model) {
@@ -57,7 +55,6 @@
     }
 
     /**
->>>>>>> 5a63ca9a
      * Get collision info between ray and triangle
      */
     RayCollision(const ::Ray& ray, ::Vector3 p1, ::Vector3 p2, ::Vector3 p3) {
